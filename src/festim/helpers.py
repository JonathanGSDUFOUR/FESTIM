--- conflicted
+++ resolved
@@ -5,6 +5,7 @@
 import numpy as np
 import ufl
 from dolfinx import fem
+from packaging import version
 
 
 def as_fenics_constant(
@@ -32,7 +33,6 @@
         )
 
 
-<<<<<<< HEAD
 def as_mapped_function(
     value: Callable,
     function_space: Optional[fem.functionspace] = None,
@@ -277,8 +277,7 @@
             elif isinstance(self.fenics_object, fem.Function):
                 if self.fenics_interpolation_expression is not None:
                     self.fenics_object.interpolate(self.fenics_interpolation_expression)
-=======
-from packaging import version
+
 
 # Check the version of dolfinx
 dolfinx_version = dolfinx.__version__
@@ -287,5 +286,4 @@
 if version.parse(dolfinx_version) > version.parse("0.9.0"):
     get_interpolation_points = lambda element: element.interpolation_points
 else:
-    get_interpolation_points = lambda element: element.interpolation_points()
->>>>>>> ccf59be0
+    get_interpolation_points = lambda element: element.interpolation_points()