class Material:
<<<<<<< HEAD
    def __init__(self, id, D_0, E_D, S_0=None, E_S=None, thermal_cond=None, heat_capacity=None, rho=None, borders=None, H=None, solubility_law="sieverts") -> None:
=======
    def __init__(
        self,
        id,
        D_0,
        E_D,
        S_0=None,
        E_S=None,
        thermal_cond=None,
        heat_capacity=None,
        rho=None,
        borders=None,
        H=None,
    ) -> None:
>>>>>>> ed1ef290
        """Inits Material class

        Args:
            id (int, list): the id of the material. If a list is provided, the
                properties will be applied to all the subdomains with the
                corresponding ids.
            D_0 (float): diffusion coefficient pre-exponential factor (m2/s)
            E_D (float): diffusion coefficient activation energy (eV)
            S_0 (float, optional): Solubility pre-exponential factor
                (H/m3/Pa0.5). Defaults to None.
            E_S (float, optional): Solubility activation energy (eV).
                Defaults to None.
            thermal_cond (float or callable, optional): thermal conductivity
                (W/m/K). Can be a function of T. Defaults to None.
            heat_capacity (float or callable, optional): heat capacity
                (J/K/kg). Can be a function of T. Defaults to None.
            rho (float or callable, optional): volumetric density (kg/m3). Can
                be a function of T. Defaults to None.
            borders (list, optional): The borders of the 1D subdomain.
                Only needed in 1D with several materials. Defaults to None.
            H (dict, optional): heat of transport (J/mol).
                {"free_enthalpy": ..., "entropy": ...} so that
                H = free_enthalpy + entropy*T. Defaults to None.
        """
        self.id = id
        self.D_0 = D_0
        self.E_D = E_D
        self.S_0 = S_0
        self.E_S = E_S
        self.thermal_cond = thermal_cond
        self.heat_capacity = heat_capacity
        self.rho = rho
        self.borders = borders
        self.H = H
        if H is not None:
            self.free_enthalpy = H["free_enthalpy"]
            self.entropy = H["entropy"]
        self.solubility_law = solubility_law
        self.check_properties()

    def check_properties(self):
        """Checks that if S_0 is None E_S is not None and reverse.

        Raises:
            ValueError: [description]
            ValueError: [description]
        """
        if self.S_0 is None and self.E_S is not None:
            raise ValueError("S_0 cannot be None")
        if self.E_S is None and self.S_0 is not None:
            raise ValueError("E_S cannot be None")<|MERGE_RESOLUTION|>--- conflicted
+++ resolved
@@ -1,7 +1,4 @@
 class Material:
-<<<<<<< HEAD
-    def __init__(self, id, D_0, E_D, S_0=None, E_S=None, thermal_cond=None, heat_capacity=None, rho=None, borders=None, H=None, solubility_law="sieverts") -> None:
-=======
     def __init__(
         self,
         id,
@@ -14,8 +11,8 @@
         rho=None,
         borders=None,
         H=None,
+        solubility_law="sieverts",
     ) -> None:
->>>>>>> ed1ef290
         """Inits Material class
 
         Args:
