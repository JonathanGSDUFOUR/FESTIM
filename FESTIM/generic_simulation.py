import FESTIM
from fenics import *
import sympy as sp
import warnings
warnings.simplefilter('always', DeprecationWarning)


<<<<<<< HEAD
class Simulation():
    def __init__(self, parameters=None, mesh=None, materials=None, sources=[], boundary_conditions=[], traps=None, dt=None, settings=None, temperature=None, initial_conditions=[], exports=None, log_level=40):
=======
class Simulation:
    """
    Main FESTIM class representing a FESTIM model

    Attributes:
        log_level (int): set what kind of FEniCS messsages are
            displayed.
            CRITICAL  = 50, errors that may lead to data corruption
            ERROR     = 40, errors
            WARNING   = 30, warnings
            INFO      = 20, information of general interest
            PROGRESS  = 16, what's happening (broadly)
            TRACE     = 13,  what's happening (in detail)
            DBG       = 10  sundry
        settings (FESTIM.Settings): The model's settings.
        dt (FESTIM.Stepsize): The model's stepsize.
        traps (FESTIM.Traps): The model's traps.
        materials (FESTIM.Materials): The model materials.
        boundary_conditions (list of FESTIM.BoundaryCondition):
            The model's boundary conditions (temperature of H
            concentration).
        initial_conditions (list of FESTIM.InitialCondition):
            The model's initial conditions (H or T).
        T (FESTIM.Temperature): The model's temperature.
        exports (FESTIM.Exports): The model's exports
            (derived quantities, XDMF exports, txt exports...).
        mesh (FESTIM.Mesh): The mesh of the model.
        sources (list of FESTIM.Source): Volumetric sources
            (particle or heat sources).
        mobile (FESTIM.Mobile): the mobile concentration (c_m or theta)
        expressions (list): contains time-dependent fenics.Expressions
        J (ufl.Form): the jacobian of the variational problem
        t (fenics.Constant): the current time of simulation
        timer (fenics.timer): the elapsed time of simulation
        dx (fenics.Measure): the measure for dx
        ds (fenics.Measure): the measure for ds
        V (fenics.FunctionSpace): the vector-function space for concentrations
        V_CG1 (fenics.FunctionSpace): the function space CG1
        V_DG1 (fenics.FunctionSpace): the function space DG1
        u (fenics.Function): the vector holding the concentrations (c_m, ct1,
            ct2, ...)
        v (fenics.TestFunction): the test function
        u_n (fenics.Function): the "previous" function
        bcs (list): list of fenics.DirichletBC for H transport
        D (FESTIM.ArheniusCoeff): the hydrogen diffusion coefficient over the
            whole domain
        thermal_cond (FESTIM.ThermalProp): the thermal conductivity over the
            whole domain
        cp (FESTIM.ThermalProp): the heat capacity over the whole domain
        rho (FESTIM.ThermalProp): the volumetric density over the whole domain
        H (FESTIM.HCoeff): the heat of transport over the whole domain
        S (FESTIM.ArheniusCoeff): the solubility over the whole domain
    """
    def __init__(
        self,
        parameters=None,
        mesh=None,
        materials=None,
        sources=[],
        boundary_conditions=None,
        traps=None,
        dt=None,
        settings=None,
        temperature=None,
        initial_conditions=[],
        exports=None,
        log_level=40
    ):
        """Inits FESTIM.Simulation

        Args:
            parameters (dict, optional): Soon to be deprecated. Defaults to
                None.
            mesh (FESTIM.Mesh, optional): The mesh of the model. Defaults to
                None.
            materials (FESTIM.Materials or [FESTIM.Material, ...], optional):
                The model materials. Defaults to None.
            sources (list of FESTIM.Source, optional): Volumetric sources
                (particle or heat sources). Defaults to [].
            boundary_conditions (list of FESTIM.BoundaryCondition, optional):
                The model's boundary conditions (temperature of H
                concentration). Defaults to None.
            traps (FESTIM.Traps or list, optional): The model's traps. Defaults
                to None.
            dt (FESTIM.Stepsize, optional): The model's stepsize. Defaults to
                None.
            settings (FESTIM.Settings, optional): The model's settings.
                Defaults to None.
            temperature (FESTIM.Temperature, optional): The model's
                temperature. Can be an expression or a heat transfer model.
                Defaults to None.
            initial_conditions (list of FESTIM.InitialCondition, optional):
                The model's initial conditions (H or T). Defaults to [].
            exports (FESTIM.Exports or list, optional): The model's exports
                (derived quantities, XDMF exports, txt exports...). Defaults
                to None.
            log_level (int, optional): set what kind of FEniCS messsages are
                displayed. Defaults to 40.
                CRITICAL  = 50, errors that may lead to data corruption
                ERROR     = 40, errors
                WARNING   = 30, warnings
                INFO      = 20, information of general interest
                PROGRESS  = 16, what's happening (broadly)
                TRACE     = 13,  what's happening (in detail)
                DBG       = 10  sundry
        """
>>>>>>> 35274497
        self.log_level = log_level

        self.settings = settings
        self.dt = dt
        if traps is None:
            self.traps = FESTIM.Traps([])
        elif type(traps) is list:
            self.traps = FESTIM.Traps(traps)
        elif isinstance(traps, FESTIM.Traps):
            self.traps = traps
        elif isinstance(traps, FESTIM.Trap):
            self.traps = FESTIM.Traps([traps])

        if type(materials) is list:
            self.materials = FESTIM.Materials(materials)
        elif isinstance(materials, FESTIM.Materials):
            self.materials = materials
        else:
            self.materials = materials

        self.boundary_conditions = boundary_conditions
        self.initial_conditions = initial_conditions
        self.T = temperature
        if exports is None:
            self.exports = FESTIM.Exports([])
        elif type(exports) is list:
            self.exports = FESTIM.Exports(exports)
        elif isinstance(exports, FESTIM.Exports):
            self.exports = exports
        self.mesh = mesh
        self.sources = sources

        # internal attributes
        self.mobile = FESTIM.Mobile()
        self.expressions = []

        self.J = None
        self.t = 0  # Initialising time to 0s
        self.timer = None

        self.dx, self.ds = None, None
        self.V, self.V_CG1, self.V_DG1 = None, None, None
        self.u = None
        self.v = None
        self.u_n = None

        self.bcs = None

        # perhaps these should be attributes of Materials
        self.D = None
        self.thermal_cond = None
        self.cp = None
        self.rho = None
        self.H = None
        self.S = None

        if parameters is not None:
            msg = "The use of parameters will soon be deprecated \
                 please use the object-oriented approach instead"
            warnings.warn(msg, DeprecationWarning)
            self.create_settings(parameters)
            self.create_stepsize(parameters)
            self.create_concentration_objects(parameters)
            self.create_boundarycondition_objects(parameters)
            self.create_materials(parameters)
            self.create_temperature(parameters)
            self.create_initial_conditions(parameters)
            self.define_mesh(parameters)
            self.create_exports(parameters)
            self.create_sources_objects(parameters)

<<<<<<< HEAD
    def attribute_source_terms(self):
        field_to_object = {
            "solute": self.mobile,
            "0": self.mobile,
            0: self.mobile,
            "mobile": self.mobile,
            "T": self.T
        }
        if None not in [self.mobile, self.T]:
            for i, trap in enumerate(self.traps.traps, 1):
                field_to_object[i] = trap
                field_to_object[str(i)] = trap

            for source in self.sources:
                field_to_object[source.field].sources.append(source)

    def attribute_boundary_conditions(self):
        if self.T is not None:
            self.T.boundary_conditions = []
            for bc in self.boundary_conditions:
                if bc.component == "T":
                    self.T.boundary_conditions.append(bc)

=======
>>>>>>> 35274497
    def create_stepsize(self, parameters):
        """Creates FESTIM.Stepsize object from a parameters dict.
        To be deprecated.

        Args:
            parameters (dict): parameters dict (<= 0.7.1)
        """
        if self.settings.transient:
            self.dt = FESTIM.Stepsize()
            if "solving_parameters" in parameters:
                solving_parameters = parameters["solving_parameters"]
                self.dt.value.assign(solving_parameters["initial_stepsize"])
                if "adaptive_stepsize" in solving_parameters:
                    self.dt.adaptive_stepsize = {}
                    for key, val in solving_parameters["adaptive_stepsize"].items():
                        self.dt.adaptive_stepsize[key] = val
                    if "t_stop" not in solving_parameters["adaptive_stepsize"]:
                        self.dt.adaptive_stepsize["t_stop"] = None
                    if "stepsize_stop_max" not in solving_parameters["adaptive_stepsize"]:
                        self.dt.adaptive_stepsize["stepsize_stop_max"] = None

    def create_settings(self, parameters):
        """Creates FESTIM.Settings object from a parameters dict.
        To be deprecated.

        Args:
            parameters (dict): parameters dict (<= 0.7.1)
        """
        my_settings = FESTIM.Settings(None, None)
        if "solving_parameters" in parameters:
            # Check if transient
            solving_parameters = parameters["solving_parameters"]
            if "type" in solving_parameters:
                if solving_parameters["type"] == "solve_transient":
                    my_settings.transient = True
                elif solving_parameters["type"] == "solve_stationary":
                    my_settings.transient = False
                    self.dt = None
                else:
                    raise ValueError(
                        str(solving_parameters["type"]) + ' unkown')

            # Declaration of variables
            if my_settings.transient:
                my_settings.final_time = solving_parameters["final_time"]

            my_settings.absolute_tolerance = solving_parameters["newton_solver"]["absolute_tolerance"]
            my_settings.relative_tolerance = solving_parameters["newton_solver"]["relative_tolerance"]
            my_settings.maximum_iterations = solving_parameters["newton_solver"]["maximum_iterations"]
            if "traps_element_type" in solving_parameters:
                my_settings.traps_element_type = solving_parameters["traps_element_type"]

            if "update_jacobian" in solving_parameters:
                my_settings.update_jacobian = solving_parameters["update_jacobian"]

            if "soret" in parameters["temperature"]:
                my_settings.soret = parameters["temperature"]["soret"]

        self.settings = my_settings

    def create_concentration_objects(self, parameters):
        """Creates FESTIM.Mobile and FESTIM.Traps objects from a parameters
        dict.
        To be deprecated.

        Args:
            parameters (dict): parameters dict (<= 0.7.1)
        """
        self.mobile = FESTIM.Mobile()
        traps = []
        if "traps" in parameters:
            for trap in parameters["traps"]:
                if "type" in trap:
                    traps.append(FESTIM.ExtrinsicTrap(**trap))
                else:
                    traps.append(
                        FESTIM.Trap(trap["k_0"], trap["E_k"], trap["p_0"], trap["E_p"], trap["materials"], trap["density"])
                    )
        self.traps = FESTIM.Traps(traps)

    def create_sources_objects(self, parameters):
        """Creates a list of FESTIM.Source objects from a parameters
        dict.
        To be deprecated.

        Args:
            parameters (dict): parameters dict (<= 0.7.1)
        """
        self.sources = []
        if "traps" in parameters:
            for i, trap in enumerate(parameters["traps"], 1):
                if "source_term" in trap:
                    if type(trap["materials"]) is not list:
                        materials = [trap["materials"]]
                    else:
                        materials = trap["materials"]
                    for mat in materials:
                        self.sources.append(
                            FESTIM.Source(trap["source_term"], mat, i)
                        )
        if "source_term" in parameters:
            if isinstance(parameters["source_term"], dict):
                for mat in self.materials.materials:
                    if type(mat.id) is not list:
                        vols = [mat.id]
                    else:
                        vols = mat.id
                    for vol in vols:
                        self.sources.append(
                            FESTIM.Source(parameters["source_term"]["value"], volume=vol, field="0")
                        )
            elif isinstance(parameters["source_term"], list):
                for source_dict in parameters["source_term"]:
                    if type(source_dict["volume"]) is not list:
                        vols = [source_dict["volume"]]
                    else:
                        vols = source_dict["volume"]
                    for volume in vols:
                        self.sources.append(
                            FESTIM.Source(source_dict["value"], volume=volume, field="0")
                        )
        if "temperature" in parameters:
            if "source_term" in parameters["temperature"]:
                for source in parameters["temperature"]["source_term"]:
                    self.sources.append(
                        FESTIM.Source(source["value"], source["volume"], "T")
                    )

    def create_materials(self, parameters):
        """Creates a FESTIM.Materials object from a parameters
        dict.
        To be deprecated.

        Args:
            parameters (dict): parameters dict (<= 0.7.1)
        """
        materials = []
        if "materials" in parameters:
            for material in parameters["materials"]:
                my_mat = FESTIM.Material(**material)
                materials.append(my_mat)
        self.materials = FESTIM.Materials(materials)
        derived_quantities = {}
        if "exports" in parameters:
            if "derived_quantities" in parameters["exports"]:
                derived_quantities = parameters["exports"]["derived_quantities"]
        temp_type = "expression"  # default temperature type is expression
        if "temperature" in parameters:
            if "type" in parameters["temperature"]:
                temp_type = parameters["temperature"]["type"]
        self.materials.check_materials(temp_type, derived_quantities)

    def create_boundarycondition_objects(self, parameters):
        """Creates a list of FESTIM.BoundaryCondition objects from a
        parameters dict.
        To be deprecated.

        Args:
            parameters (dict): parameters dict (<= 0.7.1)
        """
        self.boundary_conditions = []
        if "boundary_conditions" in parameters:
            for BC in parameters["boundary_conditions"]:
                if BC["type"] in FESTIM.helpers.bc_types["dc"]:
                    my_BC = FESTIM.DirichletBC(**BC)
                elif BC["type"] not in FESTIM.helpers.bc_types["neumann"] or \
                        BC["type"] not in FESTIM.helpers.bc_types["robin"]:
                    my_BC = FESTIM.FluxBC(**BC)
                self.boundary_conditions.append(my_BC)

        if "temperature" in parameters:
            if "boundary_conditions" in parameters["temperature"]:

                BCs = parameters["temperature"]["boundary_conditions"]
                for BC in BCs:
                    if BC["type"] in FESTIM.helpers.T_bc_types["dc"]:
                        my_BC = FESTIM.DirichletBC(component="T", **BC)
                    elif BC["type"] not in FESTIM.helpers.T_bc_types["neumann"] or \
                         BC["type"] not in FESTIM.helpers.T_bc_types["robin"]:
                        my_BC = FESTIM.FluxBC(component="T", **BC)
                    self.boundary_conditions.append(my_BC)

    def create_temperature(self, parameters):
        """Creates a FESTIM.Temperature object from a
        parameters dict.
        To be deprecated.

        Args:
            parameters (dict): parameters dict (<= 0.7.1)
        """
        if "temperature" in parameters:
            temp_type = parameters["temperature"]["type"]
            self.T = FESTIM.Temperature(temp_type)
            if temp_type == "expression":
                self.T.expression = parameters["temperature"]['value']
                self.T.value = parameters["temperature"]['value']
            else:
                self.T.bcs = [bc for bc in self.boundary_conditions if bc.component == "T"]
                if temp_type == "solve_transient":
                    self.T.initial_value = parameters["temperature"]["initial_condition"]
                if "source_term" in parameters["temperature"]:
                    self.T.source_term = parameters["temperature"]["source_term"]

    def create_initial_conditions(self, parameters):
        """Creates a list of FESTIM.InitialCondition objects from a
        parameters dict.
        To be deprecated.

        Args:
            parameters (dict): parameters dict (<= 0.7.1)
        """
        initial_conditions = []
        if "initial_conditions" in parameters.keys():
            for condition in parameters["initial_conditions"]:
                initial_conditions.append(FESTIM.InitialCondition(**condition))
        self.initial_conditions = initial_conditions

    def create_exports(self, parameters):
        """Creates a FESTIM.Exports object from a
        parameters dict.
        To be deprecated.

        Args:
            parameters (dict): parameters dict (<= 0.7.1)
        """
        self.exports = FESTIM.Exports([])
        if "exports" in parameters:
            if "xdmf" in parameters["exports"]:
                my_xdmf_exports = FESTIM.XDMFExports(**parameters["exports"]["xdmf"])
                self.exports.exports += my_xdmf_exports.xdmf_exports

            if "derived_quantities" in parameters["exports"]:
                derived_quantities = FESTIM.DerivedQuantities(**parameters["exports"]["derived_quantities"])
                self.exports.exports.append(derived_quantities)

            if "txt" in parameters["exports"]:
                txt_exports = FESTIM.TXTExports(**parameters["exports"]["txt"])
                self.exports.exports += txt_exports.exports

            if "error" in parameters["exports"]:
                for error_dict in parameters["exports"]["error"]:
                    for field, exact in zip(error_dict["fields"], error_dict["exact_solutions"]):
                        error = FESTIM.Error(field, exact, error_dict["norm"], error_dict["degree"])
                        self.exports.exports.append(error)

    def define_mesh(self, parameters):
        """Creates a FESTIM.Mesh object from a
        parameters dict.
        To be deprecated.

        Args:
            parameters (dict): parameters dict (<= 0.7.1)
        """
        if "mesh_parameters" in parameters:
            mesh_parameters = parameters["mesh_parameters"]

            if "volume_file" in mesh_parameters.keys():
                self.mesh = FESTIM.MeshFromXDMF(**mesh_parameters)
            elif ("mesh" in mesh_parameters.keys() and
                    isinstance(mesh_parameters["mesh"], type(Mesh()))):
                self.mesh = FESTIM.Mesh(**mesh_parameters)
            elif "vertices" in mesh_parameters.keys():
                self.mesh = FESTIM.MeshFromVertices(mesh_parameters["vertices"])
            else:
                self.mesh = FESTIM.MeshFromRefinements(**mesh_parameters)

    def attribute_source_terms(self):
        """Assigns the source terms (in self.sources) to the correct field
        (self.mobile, self.T, or traps)
        """
        field_to_object = {
            "0": self.mobile,
            0: self.mobile,
            "mobile": self.mobile,
            "T": self.T
        }
        if None not in [self.mobile, self.T]:
            for i, trap in enumerate(self.traps.traps, 1):
                field_to_object[i] = trap
                field_to_object[str(i)] = trap

            for source in self.sources:
                field_to_object[source.field].sources.append(source)

    def attribute_boundary_conditions(self):
        """Assigns the T boundary conditions to self.T
        """
        if self.T is not None:
            self.T.boundary_conditions = []
            for bc in self.boundary_conditions:
                if bc.component == "T":
                    self.T.boundary_conditions.append(bc)

    def define_markers(self):
        """Creates the fenics.Measure objects for self.dx and self.ds
        """
        # Define and mark subdomains
        if isinstance(self.mesh, FESTIM.Mesh):
            if isinstance(self.mesh, FESTIM.Mesh1D):
                if len(self.materials.materials) > 1:
                    self.materials.check_borders(self.mesh.size)
                self.mesh.define_markers(self.materials)

            self.volume_markers, self.surface_markers = \
                self.mesh.volume_markers, self.mesh.surface_markers
            # TODO maybe these should be attributes of self.mesh?
            self.ds = Measure(
                'ds', domain=self.mesh.mesh, subdomain_data=self.surface_markers)
            self.dx = Measure(
                'dx', domain=self.mesh.mesh, subdomain_data=self.volume_markers)

    def initialise(self):
        """Initialise the model. Defines markers, create the suitable function
        spaces, the functions, the variational forms...
        """
        set_log_level(self.log_level)

        self.attribute_source_terms()
        self.attribute_boundary_conditions()

        self.define_markers()

        # Define function space for system of concentrations and properties
        self.define_function_spaces()

        # Define temperature
        self.T.create_functions(self.V_CG1, self.materials, self.dx, self.ds, self.dt)

        # Create functions for properties
        self.D, self.thermal_cond, self.cp, self.rho, self.H, self.S =\
            FESTIM.create_properties(
                self.mesh.mesh, self.materials,
                self.volume_markers, self.T.T)
        # TODO this should be reversed
        if self.S is not None:
            self.settings.chemical_pot = True

            # if the temperature is of type "solve_stationary" or "expression"
            # the solubility needs to be projected
            project_S = False
            if self.T.type == "solve_stationary":
                project_S = True
            elif self.T.type == "expression":
                if "t" not in sp.printing.ccode(self.T.value):
                    project_S = True
            if project_S:
                self.S = project(self.S, self.V_DG1)

        # Define functions
        self.initialise_concentrations()
        self.initialise_extrinsic_traps()

        # Define variational problem H transport
        self.define_variational_problem_H_transport()
        self.define_variational_problem_extrinsic_traps()

        # add measure and properties to derived_quantities
        for export in self.exports.exports:
            if isinstance(export, FESTIM.DerivedQuantities):
                export.data = [export.make_header()]
                export.assign_measures_to_quantities(self.dx, self.ds)
                export.assign_properties_to_quantities(self.D, self.S, self.thermal_cond, self.H, self.T)

    def define_function_spaces(self):
        """Creates the suitable function spaces depending on the number of
        traps. Also creates additional function spaces like V_CG1 (for
        temperature) and V_DG1 (for projecting properties, and mobile
        concentration with conservation of chemical potential)
        """
        order_trap = 1
        element_solute, order_solute = "CG", 1

        # function space for H concentrations
        nb_traps = len(self.traps.traps)
        mesh = self.mesh.mesh
        if nb_traps == 0:
            V = FunctionSpace(mesh, element_solute, order_solute)
        else:
            solute = FiniteElement(
                element_solute, mesh.ufl_cell(), order_solute)
            traps = FiniteElement(
                self.settings.traps_element_type, mesh.ufl_cell(), order_trap)
            element = [solute] + [traps]*nb_traps
            V = FunctionSpace(mesh, MixedElement(element))
        self.V = V
        # function space for T and ext trap dens
        self.V_CG1 = FunctionSpace(mesh, 'CG', 1)
        self.V_DG1 = FunctionSpace(mesh, 'DG', 1)

        self.exports.V_DG1 = self.V_DG1

    def initialise_concentrations(self):
        """Creates the main fenics.Function (holding all the concentrations),
        eventually split it and assign it to Trap and Mobile.
        Then initialise self.u_n based on self.initial_conditions
        """
        # TODO rename u and u_n to c and c_n
        self.u = Function(self.V, name="c")  # Function for concentrations
        self.v = TestFunction(self.V)  # TestFunction for concentrations
        self.u_n = Function(self.V, name="c_n")

        if self.V.num_sub_spaces() == 0:
            self.mobile.solution = self.u
            self.mobile.previous_solution = self.u_n
            self.mobile.test_function = self.v
        else:
            for i, concentration in enumerate([self.mobile, *self.traps.traps]):
                concentration.solution = list(split(self.u))[i]
                concentration.previous_solution = self.u_n.sub(i)
                concentration.test_function = list(split(self.v))[i]

        print('Defining initial values')
        field_to_component = {
            "solute": 0,
            "0": 0,
            0: 0,
        }
        for i, trap in enumerate(self.traps.traps, 1):
            field_to_component[trap.id] = i
            field_to_component[str(trap.id)] = i
        # TODO refactore this, attach the initial conditions to the objects directly
        for ini in self.initial_conditions:
            value = ini.value
            component = field_to_component[ini.field]

            if self.V.num_sub_spaces() == 0:
                functionspace = self.V
            else:
                functionspace = self.V.sub(component).collapse()

            if component == 0:
                self.mobile.initialise(functionspace, value, label=ini.label, time_step=ini.time_step, S=self.S)
            else:
                trap = self.traps.get_trap(component)
                trap.initialise(functionspace, value, label=ini.label, time_step=ini.time_step)

        # this is needed to correctly create the formulation
        # TODO: write a test for this?
        if self.V.num_sub_spaces() != 0:
            for i, concentration in enumerate([self.mobile, *self.traps.traps]):
                concentration.previous_solution = list(split(self.u_n))[i]

    def initialise_extrinsic_traps(self):
        """Add functions to ExtrinsicTrap objects for density form
        """
        for trap in self.traps.traps:
            if isinstance(trap, FESTIM.ExtrinsicTrap):
                trap.density = [Function(self.V_CG1)]
                trap.density_test_function = TestFunction(self.V_CG1)
                trap.density_previous_solution = project(Constant(0), self.V_CG1)

    def define_variational_problem_H_transport(self):
        """Creates the variational problem for hydrogen transport (form,
        Dirichlet boundary conditions)
        """
        print('Defining variational problem')
        self.F, expressions_F = FESTIM.formulation(self)
        self.expressions += expressions_F

        # Boundary conditions
        print('Defining boundary conditions')
        self.create_dirichlet_bcs()
        self.create_H_fluxes()

    def create_dirichlet_bcs(self):
        """Creates fenics.DirichletBC objects for the hydrogen transport
        problem and add them to self.bcs
        """
        self.bcs = []
        for bc in self.boundary_conditions:
            if bc.component != "T" and isinstance(bc, FESTIM.DirichletBC):
                bc.create_dirichletbc(
                    self.V, self.T.T, self.surface_markers,
                    chemical_pot=self.settings.chemical_pot,
                    materials=self.materials,
                    volume_markers=self.volume_markers)
                self.bcs += bc.dirichlet_bc
                self.expressions += bc.sub_expressions
                self.expressions.append(bc.expression)

    def create_H_fluxes(self):
        """Modifies the formulation and adds fluxes based
        on parameters in self.boundary_conditions
        """

        expressions = []
        # TODO refactore this using self.mobile
        solutions = split(self.u)
        test_solute = split(self.v)[0]
        F = 0

        if self.settings.chemical_pot:
            solute = solutions[0]*self.S
        else:
            solute = solutions[0]

        for bc in self.boundary_conditions:
            if bc.component != "T":
                if bc.type not in FESTIM.helpers.bc_types["dc"]:
                    bc.create_form_for_flux(self.T.T, solute)
                    # TODO : one day we will get rid of this huge expressions list
                    expressions += bc.sub_expressions

                    for surf in bc.surfaces:
                        F += -test_solute*bc.form*self.ds(surf)
        self.F += F
        self.expressions += expressions

    def define_variational_problem_extrinsic_traps(self):
        """Creates the variational formulations for the extrinsic traps
        densities
        """
        # TODO replace this by formulation_extrinsic_traps()

        # Define variational problem for extrinsic traps
        if self.settings.transient:
            self.extrinsic_formulations, expressions_extrinsic = \
                FESTIM.formulation_extrinsic_traps(self)
            self.expressions.extend(expressions_extrinsic)

    def run(self):
        """Runs the model.

        Raises:
            ValueError: if steady state model didn't converge

        Returns:
            dict: output containing solutions, mesh, derived quantities
        """
        self.timer = Timer()  # start timer

        if self.settings.transient:
            # add final_time to Exports
            self.exports.final_time = self.settings.final_time

            # compute Jacobian before iterating if required
            if not self.settings.update_jacobian:
                du = TrialFunction(self.u.function_space())
                self.J = derivative(self.F, self.u, du)

            #  Time-stepping
            print('Time stepping...')
            while self.t < self.settings.final_time:
                self.iterate()
            # print final message
            elapsed_time = round(self.timer.elapsed()[0], 1)
            msg = "Solved problem in {:.2f} s".format(elapsed_time)
            print(msg)
        else:
            # Solve steady state
            print('Solving steady state problem...')

            nb_iterations, converged = FESTIM.solve_once(
                self.F, self.u,
                self.bcs, self.settings, J=self.J)

            # Post processing
            self.run_post_processing()
            elapsed_time = round(self.timer.elapsed()[0], 1)

            # print final message
            if converged:
                msg = "Solved problem in {:.2f} s".format(elapsed_time)
                print(msg)
            else:
                msg = "The solver diverged in "
                msg += "{:.0f} iteration(s) ({:.2f} s)".format(
                    nb_iterations, elapsed_time)
                raise ValueError(msg)

        # export derived quantities to CSV
        for export in self.exports.exports:
            if isinstance(export, FESTIM.DerivedQuantities):
                export.write()

        # End
        print('\007')
        return self.make_output()

    def iterate(self):
        """Advance the model by one iteration
        """
        # Update current time
        self.t += float(self.dt.value)
        FESTIM.update_expressions(
            self.expressions, self.t)
        FESTIM.update_expressions(
            self.T.sub_expressions, self.t)
        # TODO this could be a method of Temperature()
        if self.T.type == "expression":
            self.T.T_n.assign(self.T.T)
            self.T.expression.t = self.t
            self.T.T.assign(interpolate(self.T.expression, self.V_CG1))
        self.D._T = self.T.T
        if self.H is not None:
            self.H._T = self.T.T
        if self.thermal_cond is not None:
            self.thermal_cond._T = self.T.T
        if self.settings.chemical_pot:
            self.S._T = self.T.T

        # Display time
        simulation_percentage = round(self.t/self.settings.final_time*100, 2)
        simulation_time = round(self.t, 1)
        elapsed_time = round(self.timer.elapsed()[0], 1)
        msg = '{:.1f} %        '.format(simulation_percentage)
        msg += '{:.1e} s'.format(simulation_time)
        msg += "    Ellapsed time so far: {:.1f} s".format(elapsed_time)

        print(msg, end="\r")

        # Solve heat transfers
        # TODO this could be a method of Temperature()
        if self.T.type == "solve_transient":
            dT = TrialFunction(self.T.T.function_space())
            JT = derivative(self.T.F, self.T.T, dT)  # Define the Jacobian
            problem = NonlinearVariationalProblem(
                self.T.F, self.T.T, self.T.dirichlet_bcs, JT)
            solver = NonlinearVariationalSolver(problem)
            newton_solver_prm = solver.parameters["newton_solver"]
            newton_solver_prm["absolute_tolerance"] = 1e-3
            newton_solver_prm["relative_tolerance"] = 1e-10
            solver.solve()
            self.T.T_n.assign(self.T.T)

        # Solve main problem
        FESTIM.solve_it(
            self.F, self.u, self.bcs, self.t,
            self.dt, self.settings, J=self.J)

        # Solve extrinsic traps formulation
        for trap in self.traps.traps:
            if isinstance(trap, FESTIM.ExtrinsicTrap):
                solve(trap.form_density == 0, trap.density[0], [])

        # Post processing
        self.run_post_processing()

        # Update previous solutions
        self.u_n.assign(self.u)
        for trap in self.traps.traps:
            if isinstance(trap, FESTIM.ExtrinsicTrap):
                trap.density_previous_solution.assign(trap.density[0])

        # avoid t > final_time
        if self.t + float(self.dt.value) > self.settings.final_time:
            self.dt.value.assign(self.settings.final_time - self.t)

    def run_post_processing(self):
        """Create post processing functions and compute/write the exports
        """
        label_to_function = self.update_post_processing_solutions()

        self.exports.t = self.t
        self.exports.write(label_to_function, self.dt)

    def update_post_processing_solutions(self):
        """Creates the post-processing functions by splitting self.u. Projects
        the function on a suitable functionspace if needed.

        Returns:
            dict: a mapping of the field ("solute", "T", "retention") to its
            post_processsing_solution
        """
        if self.u.function_space().num_sub_spaces() == 0:
            res = [self.u]
        else:
            res = list(self.u.split())
        if self.settings.chemical_pot:  # c_m = theta * S
            solute = res[0]*self.S
            if self.need_projecting_solute():
                # project solute on V_DG1
                solute = project(solute, self.V_DG1)
        else:
            solute = res[0]

        self.mobile.post_processing_solution = solute

        for i, trap in enumerate(self.traps.traps, 1):
            trap.post_processing_solution = res[i]

        label_to_function = {
            "solute": self.mobile.post_processing_solution,
            "0": self.mobile.post_processing_solution,
            0: self.mobile.post_processing_solution,
            "T": self.T.T,
            "retention": sum([self.mobile.post_processing_solution] + [trap.post_processing_solution for trap in self.traps.traps])
        }
        for trap in self.traps.traps:
            label_to_function[trap.id] = trap.post_processing_solution
            label_to_function[str(trap.id)] = trap.post_processing_solution

        return label_to_function

    def need_projecting_solute(self):
        """Checks if the user computes a Hydrogen surface flux or exports the
        solute to XDMF. If so, the function of mobile particles will have to
        be type fenics.Function for the post-processing.

        Returns:
            bool: True if the solute needs to be projected, False else.
        """
        need_solute = False  # initialises to false
        for export in self.exports.exports:
            if isinstance(export, FESTIM.DerivedQuantities):
                for quantity in export.derived_quantities:
                    if isinstance(quantity, FESTIM.SurfaceFlux):
                        if quantity.field in ["0", 0, "solute"]:
                            need_solute = True
            elif isinstance(export, FESTIM.XDMFExport):
                if export.field in ["0", 0, "solute"]:
                    need_solute = True
        return need_solute

    def make_output(self):
        """Creates a dictionary with some useful information such as derived
        quantities, solutions, etc.

        Returns:
            dict: the output
        """
        label_to_function = self.update_post_processing_solutions()

        for key, val in label_to_function.items():
            if not isinstance(val, Function):
                label_to_function[key] = project(val, self.V_DG1)

        output = dict()  # Final output
        # Compute error
        for export in self.exports.exports:
            if isinstance(export, FESTIM.Error):
                export.function = label_to_function[export.field]
                if "error" not in output:
                    output["error"] = []
                output["error"].append(export.compute(self.t))

        output["mesh"] = self.mesh.mesh

        # add derived quantities to output
        for export in self.exports.exports:
            if isinstance(export, FESTIM.DerivedQuantities):
                output["derived_quantities"] = export.data

        # initialise output["solutions"] with solute and temperature
        output["solutions"] = {
            "solute": label_to_function["solute"],
            "T": label_to_function["T"]
        }
        # add traps to output
        for trap in self.traps.traps:
            output["solutions"]["trap_{}".format(trap.id)] = trap.post_processing_solution
        # compute retention and add it to output
        output["solutions"]["retention"] = project(label_to_function["retention"], self.V_DG1)
        return output


def run(parameters, log_level=40):
    """Main FESTIM function for complete simulations

    Arguments:
        parameters {dict} -- contains simulation parameters

    Keyword Arguments:
        log_level {int} -- set what kind of messsages are displayed
            (default: {40})
            CRITICAL  = 50, errors that may lead to data corruption
            ERROR     = 40, errors
            WARNING   = 30, warnings
            INFO      = 20, information of general interest
            PROGRESS  = 16, what's happening (broadly)
            TRACE     = 13,  what's happening (in detail)
            DBG       = 10  sundry

    Raises:
        ValueError: if solving type is unknown

    Returns:
        dict -- contains derived quantities, parameters and errors
    """
    my_sim = FESTIM.Simulation(parameters, log_level)
    my_sim.initialise()
    output = my_sim.run()
    return output<|MERGE_RESOLUTION|>--- conflicted
+++ resolved
@@ -5,10 +5,6 @@
 warnings.simplefilter('always', DeprecationWarning)
 
 
-<<<<<<< HEAD
-class Simulation():
-    def __init__(self, parameters=None, mesh=None, materials=None, sources=[], boundary_conditions=[], traps=None, dt=None, settings=None, temperature=None, initial_conditions=[], exports=None, log_level=40):
-=======
 class Simulation:
     """
     Main FESTIM class representing a FESTIM model
@@ -68,7 +64,7 @@
         mesh=None,
         materials=None,
         sources=[],
-        boundary_conditions=None,
+        boundary_conditions=[],
         traps=None,
         dt=None,
         settings=None,
@@ -115,7 +111,6 @@
                 TRACE     = 13,  what's happening (in detail)
                 DBG       = 10  sundry
         """
->>>>>>> 35274497
         self.log_level = log_level
 
         self.settings = settings
@@ -187,32 +182,6 @@
             self.create_exports(parameters)
             self.create_sources_objects(parameters)
 
-<<<<<<< HEAD
-    def attribute_source_terms(self):
-        field_to_object = {
-            "solute": self.mobile,
-            "0": self.mobile,
-            0: self.mobile,
-            "mobile": self.mobile,
-            "T": self.T
-        }
-        if None not in [self.mobile, self.T]:
-            for i, trap in enumerate(self.traps.traps, 1):
-                field_to_object[i] = trap
-                field_to_object[str(i)] = trap
-
-            for source in self.sources:
-                field_to_object[source.field].sources.append(source)
-
-    def attribute_boundary_conditions(self):
-        if self.T is not None:
-            self.T.boundary_conditions = []
-            for bc in self.boundary_conditions:
-                if bc.component == "T":
-                    self.T.boundary_conditions.append(bc)
-
-=======
->>>>>>> 35274497
     def create_stepsize(self, parameters):
         """Creates FESTIM.Stepsize object from a parameters dict.
         To be deprecated.
