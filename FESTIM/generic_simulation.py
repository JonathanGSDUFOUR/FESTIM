import FESTIM
from fenics import *
import sympy as sp


class Simulation():
    def __init__(self, parameters, log_level=40):
        self.parameters = parameters
        self.log_level = log_level
        self.chemical_pot = False
        self.transient = True
        self.expressions = []
        self.files = []
        self.derived_quantities_global = []
        self.dt = Constant(0, name="dt")

    def initialise(self):
        # Export parameters
        if "parameters" in self.parameters["exports"].keys():
            try:
                FESTIM.export_parameters(self.parameters)
            except TypeError:
                pass

        set_log_level(self.log_level)

        # Check if transient
        solving_parameters = self.parameters["solving_parameters"]
        if "type" in solving_parameters.keys():
            if solving_parameters["type"] == "solve_transient":
                self.transient = True
            elif solving_parameters["type"] == "solve_stationary":
                self.transient = False
            else:
                raise ValueError(
                    str(solving_parameters["type"]) + ' unkown')

        # Declaration of variables
        if self.transient:
            self.final_time = solving_parameters["final_time"]
            initial_stepsize = solving_parameters["initial_stepsize"]
            self.dt.assign(initial_stepsize)  # time step size

        # create mesh and markers
        self.define_mesh()
        self.define_markers()

        # Define function space for system of concentrations and properties
        self.define_function_spaces()

        # Define temperature
        self.define_temperature()

        # Create functions for properties
        self.D, self.thermal_cond, self.cp, self.rho, self.H, self.S =\
            FESTIM.create_properties(
                self.mesh, self.parameters["materials"],
                self.volume_markers, self.T)
        if self.S is not None:
            self.chemical_pot = True

        # Define functions
        self.initialise_concentrations()
        self.initialise_extrinsic_traps()

        # Define variational problem H transport
        self.define_variational_problem_H_transport()
        self.define_variational_problem_extrinsic_traps()

        # Solution files
        self.append = False
        if "xdmf" in self.parameters["exports"].keys():
            self.files = FESTIM.define_xdmf_files(self.parameters["exports"])

    def define_mesh(self):

        mesh_parameters = self.parameters["mesh_parameters"]
        if "mesh_file" in mesh_parameters.keys():
            # Read volumetric mesh
            mesh = Mesh()
            XDMFFile(mesh_parameters["mesh_file"]).read(mesh)
        elif ("mesh" in mesh_parameters.keys() and
                isinstance(mesh_parameters["mesh"], type(Mesh()))):
            # use provided fenics mesh
            mesh = mesh_parameters["mesh"]
        elif "vertices" in mesh_parameters.keys():
            # mesh from list of vertices
            mesh = FESTIM.generate_mesh_from_vertices(
                mesh_parameters["vertices"])
        else:
            mesh = FESTIM.mesh_and_refine(mesh_parameters)
        self.mesh = mesh

    def define_markers(self):
        # Define and mark subdomains

        mesh_parameters = self.parameters["mesh_parameters"]
        if "cells_file" in mesh_parameters.keys():
            volume_markers, surface_markers = \
                FESTIM.read_subdomains_from_xdmf(
                    mesh,
                    mesh_parameters["cells_file"],
                    mesh_parameters["facets_file"])
        elif "meshfunction_cells" in mesh_parameters.keys():
            volume_markers = mesh_parameters["meshfunction_cells"]
            surface_markers = mesh_parameters["meshfunction_facets"]
        else:
            if "vertices" in mesh_parameters.keys():
                size = max(mesh_parameters["vertices"])
            else:
                size = mesh_parameters["size"]
            if len(self.parameters["materials"]) > 1:
                FESTIM.check_borders(
                    size, self.parameters["materials"])
            volume_markers, surface_markers = \
                FESTIM.subdomains_1D(
                    self.mesh, self.parameters["materials"], size)

        self.volume_markers, self.surface_markers = \
            volume_markers, surface_markers

        self.ds = Measure(
            'ds', domain=self.mesh, subdomain_data=self.surface_markers)
        self.dx = Measure(
            'dx', domain=self.mesh, subdomain_data=self.volume_markers)

    def define_function_spaces(self):
        solving_parameters = self.parameters["solving_parameters"]
        if "traps_element_type" in solving_parameters.keys():
            trap_element = solving_parameters["traps_element_type"]
        else:
            trap_element = "CG"  # Default is CG
        order_trap = 1
        element_solute, order_solute = "CG", 1

        # function space for H concentrations
        nb_traps = len(self.parameters["traps"])

        if nb_traps == 0:
            V = FunctionSpace(self.mesh, element_solute, order_solute)
        else:
            solute = FiniteElement(
                element_solute, self.mesh.ufl_cell(), order_solute)
            traps = FiniteElement(
                trap_element, self.mesh.ufl_cell(), order_trap)
            element = [solute] + [traps]*nb_traps
            V = FunctionSpace(self.mesh, MixedElement(element))
        self.V = V
        # function space for T and ext trap dens
        self.V_CG1 = FunctionSpace(self.mesh, 'CG', 1)
        self.V_DG1 = FunctionSpace(self.mesh, 'DG', 1)

    def define_temperature(self):
        self.T = Function(self.V_CG1, name="T")
        self.T_n = Function(self.V_CG1, name="T_n")

        if self.parameters["temperature"]["type"] == "expression":
            self.T_expr = Expression(
                sp.printing.ccode(
                    self.parameters["temperature"]['value']), t=0, degree=2)
            self.T.assign(interpolate(self.T_expr, self.V_CG1))
            self.T_n.assign(self.T)
        else:
            # Define variational problem for heat transfers

            self.vT = TestFunction(self.V_CG1)
            if self.parameters["temperature"]["type"] == "solve_transient":
                T_ini = sp.printing.ccode(
                    self.parameters["temperature"]["initial_condition"])
                T_ini = Expression(T_ini, degree=2, t=0)
                self.T_n.assign(interpolate(T_ini, self.V_CG1))
            self.bcs_T, expressions_bcs_T = FESTIM.define_dirichlet_bcs_T(self)
            self.FT, expressions_FT = \
                FESTIM.define_variational_problem_heat_transfers(self)
            self.expressions += expressions_bcs_T + expressions_FT

            if self.parameters["temperature"]["type"] == "solve_stationary":
                print("Solving stationary heat equation")
                solve(self.FT == 0, self.T, self.bcs_T)
                self.T_n.assign(self.T)

    def initialise_concentrations(self):
        self.u = Function(self.V)  # Function for concentrations

        self.v = TestFunction(self.V)  # TestFunction for concentrations

        if hasattr(self, "S"):
            S = self.S
        else:
            S = None

        print('Defining initial values')
        V = self.V
        u_n = Function(V)
        components = list(split(u_n))

        parameters = self.parameters
        if "initial_conditions" in parameters.keys():
            initial_conditions = parameters["initial_conditions"]
        else:
            initial_conditions = []
        FESTIM.check_no_duplicates(initial_conditions)

        for ini in initial_conditions:
            if 'component' not in ini.keys():
                ini["component"] = 0
            if type(ini['value']) == str and ini['value'].endswith(".xdmf"):
                comp = FESTIM.read_from_xdmf(ini, V)
            else:
                value = ini["value"]
                value = sp.printing.ccode(value)
                comp = Expression(value, degree=3, t=0)

            if ini["component"] == 0 and self.chemical_pot:
                comp = comp/S  # variable change
            if V.num_sub_spaces() > 0:
                if ini["component"] == 0 and self.chemical_pot:
                    # Product must be projected
                    comp = project(
                        comp, V.sub(ini["component"]).collapse())
                else:
                    comp = interpolate(
                        comp, V.sub(ini["component"]).collapse())
                assign(u_n.sub(ini["component"]), comp)
            else:
                if ini["component"] == 0 and self.chemical_pot:
                    u_n = project(comp, V)
                else:
                    u_n = interpolate(comp, V)
        self.u_n = u_n

    def initialise_extrinsic_traps(self):
        traps = self.parameters["traps"]
        self.extrinsic_traps = [Function(self.V_CG1) for d in traps
                                if "type" in d.keys() if
                                d["type"] == "extrinsic"]
        self.testfunctions_traps = [TestFunction(W) for d in traps
                                    if "type" in d.keys() if
                                    d["type"] == "extrinsic"]

        self.previous_solutions_traps = []
        for i in range(len(self.extrinsic_traps)):
            ini = Expression("0", degree=2)
            self.previous_solutions_traps.append(interpolate(ini, self.V_CG1))

    def define_variational_problem_H_transport(self):
        print('Defining variational problem')
        self.F, expressions_F = FESTIM.formulation(self)
        self.expressions += expressions_F

        # Boundary conditions
        print('Defining boundary conditions')
        self.bcs, expressions_BC = FESTIM.apply_boundary_conditions(self)
        fluxes, expressions_fluxes = FESTIM.apply_fluxes(self)
        self.F += fluxes
        self.expressions += expressions_BC + expressions_fluxes

        du = TrialFunction(self.u.function_space())
        self.J = derivative(self.F, self.u, du)  # Define the Jacobian

    def define_variational_problem_extrinsic_traps(self):
        # Define variational problem for extrinsic traps
        if self.transient:
            self.extrinsic_formulations, expressions_extrinsic = \
                FESTIM.formulation_extrinsic_traps(self)
            self.expressions.extend(expressions_extrinsic)

    def run(self):
        self.t = 0  # Initialising time to 0s
        self.timer = Timer()  # start timer

        if self.transient:
            #  Time-stepping
            print('Time stepping...')
            while self.t < self.final_time:
                self.iterate()
        else:
            # Solve steady state
            print('Solving steady state problem...')

            FESTIM.solve_once(
                self.F, self.u, self.J,
                self.bcs, self.parameters["solving_parameters"])

            # Post processing
            FESTIM.run_post_processing(self)
            elapsed_time = round(self.timer.elapsed()[0], 1)
            print("Solved problem in {:.2f} s".format(elapsed_time))

        # export derived quantities to CSV
        if "derived_quantities" in self.parameters["exports"].keys():
            FESTIM.write_to_csv(
                self.parameters["exports"]["derived_quantities"],
                self.derived_quantities_global)

        # End
        print('\007')
        return self.make_output()

    def iterate(self):
        # Update current time
        self.t += float(self.dt)
        FESTIM.update_expressions(
            self.expressions, self.t)

        if self.parameters["temperature"]["type"] == "expression":
            self.T_n.assign(self.T)
            self.T_expr.t = self.t
            self.T.assign(interpolate(self.T_expr, self.V_CG1))
        self.D._T = self.T
        if self.H is not None:
            self.H._T = self.T
        if self.thermal_cond is not None:
            self.thermal_cond._T = self.T
        if self.S is not None:
            self.S._T = self.T

        # Display time
        simulation_percentage = round(self.t/self.final_time*100, 2)
        simulation_time = round(self.t, 1)
        elapsed_time = round(self.timer.elapsed()[0], 1)
        msg = '{:.1f} %        '.format(simulation_percentage)
        msg += '{:.1e} s'.format(simulation_time)
        msg += "    Ellapsed time so far: {:.1f} s".format(elapsed_time)

        print(msg, end="\r")

        # Solve heat transfers
        if self.parameters["temperature"]["type"] == "solve_transient":
            dT = TrialFunction(self.T.function_space())
            JT = derivative(self.FT, self.T, dT)  # Define the Jacobian
            problem = NonlinearVariationalProblem(
                self.FT, self.T, self.bcs_T, JT)
            solver = NonlinearVariationalSolver(problem)
            newton_solver_prm = solver.parameters["newton_solver"]
            newton_solver_prm["absolute_tolerance"] = 1e-3
            newton_solver_prm["relative_tolerance"] = 1e-10
            solver.solve()
            self.T_n.assign(self.T)

        # Solve main problem
        FESTIM.solve_it(
            self.F, self.u, self.J, self.bcs, self.t,
            self.dt, self.parameters["solving_parameters"])

        # Solve extrinsic traps formulation
        for j, form in enumerate(self.extrinsic_formulations):
            solve(form == 0, self.extrinsic_traps[j], [])

        # Post processing
        FESTIM.run_post_processing(self)
        self.append = True

        # Update previous solutions
        self.u_n.assign(self.u)
        for j, prev_sol in enumerate(self.previous_solutions_traps):
            self.prev_sol.assign(self.extrinsic_traps[j])

<<<<<<< HEAD
        # avoid t > final_time
        if self.t + float(self.dt) > self.final_time:
            self.dt.assign(self.final_time - self.t)
=======
    def make_output(self):

        if self.u.function_space().num_sub_spaces() == 0:
            res = [self.u]
        else:
            res = list(self.u.split())

        if self.chemical_pot:  # c_m = theta * S
            solute = project(res[0]*self.S, self.V_DG1)
            res[0] = solute

        output = dict()  # Final output
        # Compute error
        if "error" in self.parameters["exports"].keys():
            error = FESTIM.compute_error(
                self.parameters["exports"]["error"], self.t,
                [*res, self.T], self.mesh)
            output["error"] = error

        output["parameters"] = self.parameters
        output["mesh"] = self.mesh

        # add derived quantities to output
        if "derived_quantities" in self.parameters["exports"].keys():
            output["derived_quantities"] = self.derived_quantities_global

        # initialise output["solutions"] with solute and temperature
        output["solutions"] = {
            "solute": res[0],
            "T": self.T
        }
        # add traps to output
        for i in range(len(self.parameters["traps"])):
            output["solutions"]["trap_{}".format(i + 1)] = res[i + 1]
        # compute retention and add it to output
        output["solutions"]["retention"] = project(sum(res), self.V_DG1)
        return output
>>>>>>> aa59ae47


def run(parameters, log_level=40):
    """Main FESTIM function for complete simulations

    Arguments:
        parameters {dict} -- contains simulation parameters

    Keyword Arguments:
        log_level {int} -- set what kind of messsages are displayed
            (default: {40})
            CRITICAL  = 50, errors that may lead to data corruption
            ERROR     = 40, errors
            WARNING   = 30, warnings
            INFO      = 20, information of general interest
            PROGRESS  = 16, what's happening (broadly)
            TRACE     = 13,  what's happening (in detail)
            DBG       = 10  sundry

    Raises:
        ValueError: if solving type is unknown

    Returns:
        dict -- contains derived quantities, parameters and errors
    """
    my_sim = FESTIM.Simulation(parameters, log_level)
    my_sim.initialise()
    output = my_sim.run()
    return output<|MERGE_RESOLUTION|>--- conflicted
+++ resolved
@@ -356,11 +356,10 @@
         for j, prev_sol in enumerate(self.previous_solutions_traps):
             self.prev_sol.assign(self.extrinsic_traps[j])
 
-<<<<<<< HEAD
         # avoid t > final_time
         if self.t + float(self.dt) > self.final_time:
             self.dt.assign(self.final_time - self.t)
-=======
+
     def make_output(self):
 
         if self.u.function_space().num_sub_spaces() == 0:
@@ -398,7 +397,6 @@
         # compute retention and add it to output
         output["solutions"]["retention"] = project(sum(res), self.V_DG1)
         return output
->>>>>>> aa59ae47
 
 
 def run(parameters, log_level=40):
