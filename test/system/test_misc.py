--- conflicted
+++ resolved
@@ -334,7 +334,6 @@
     assert my_model.materials is test_materials
 
 
-<<<<<<< HEAD
 def test_derived_quantities_data_is_reset():
     """
     Checks that the data of a derived quantity is reset at each timestep
@@ -360,7 +359,8 @@
         my_model.initialise()
         assert len(left_flux.data) == 0
         my_model.run()
-=======
+
+
 class TestFestimProblem:
     """Tests the methods of the festim.Problem class"""
 
@@ -545,5 +545,4 @@
         AttributeError,
         match="Initial condition is required for transient heat transfer simulations",
     ):
-        my_model.initialise()
->>>>>>> 36da67ba
+        my_model.initialise()