from dolfinx import fem
from dolfinx.nls.petsc import NewtonSolver
from dolfinx.io import XDMFFile
import ufl
from mpi4py import MPI
from dolfinx.fem import Function, form, assemble_scalar
from dolfinx.mesh import meshtags
from ufl import TestFunction, dot, grad, Measure, FacetNormal
import numpy as np
import tqdm.autonotebook


import festim as F


class HydrogenTransportProblem:
    """
    Hydrogen Transport Problem.

    Args:
        mesh (festim.Mesh): the mesh of the model
        subdomains (list of festim.Subdomain): the subdomains of the model
        species (list of festim.Species): the species of the model
        temperature (float or fem.Constant): the temperature of the model
        sources (list of festim.Source): the hydrogen sources of the model
        boundary_conditions (list of festim.BoundaryCondition): the boundary
            conditions of the model
        solver_parameters (dict): the solver parameters of the model
        exports (list of festim.Export): the exports of the model

    Attributes:
        mesh (festim.Mesh): the mesh of the model
        subdomains (list of festim.Subdomain): the subdomains of the model
        species (list of festim.Species): the species of the model
        temperature (fem.Constant): the temperature of the model
        boundary_conditions (list of festim.BoundaryCondition): the boundary
            conditions of the model
        solver_parameters (dict): the solver parameters of the model
        exports (list of festim.Export): the exports of the model
        dx (dolfinx.fem.dx): the volume measure of the model
        ds (dolfinx.fem.ds): the surface measure of the model
        function_space (dolfinx.fem.FunctionSpace): the function space of the
            model
        facet_meshtags (dolfinx.cpp.mesh.MeshTags): the facet tags of the model
        volume_meshtags (dolfinx.cpp.mesh.MeshTags): the volume tags of the
            model
        formulation (ufl.form.Form): the formulation of the model
        solver (dolfinx.nls.newton.NewtonSolver): the solver of the model

    Usage:
        >>> import festim as F
        >>> my_model = F.HydrogenTransportProblem()
        >>> my_model.mesh = F.Mesh(...)
        >>> my_model.subdomains = [F.Subdomain(...)]
        >>> my_model.species = [F.Species(name="H"), F.Species(name="Trap")]
        >>> my_model.temperature = 500
        >>> my_model.sources = [F.Source(...)]
        >>> my_model.boundary_conditions = [F.BoundaryCondition(...)]
        >>> my_model.initialise()

        or

        >>> my_model = F.HydrogenTransportProblem(
        ...     mesh=F.Mesh(...),
        ...     subdomains=[F.Subdomain(...)],
        ...     species=[F.Species(name="H"), F.Species(name="Trap")],
        ... )
        >>> my_model.initialise()

    """

    def __init__(
        self,
        mesh=None,
        subdomains=[],
        species=[],
        temperature=None,
        sources=[],
        boundary_conditions=[],
        solver_parameters=None,
        exports=[],
    ) -> None:
        self.mesh = mesh
        self.subdomains = subdomains
        self.species = species
        self.temperature = temperature
        self.sources = sources
        self.boundary_conditions = boundary_conditions
        self.solver_parameters = solver_parameters
        self.exports = exports

        self.dx = None
        self.ds = None
        self.function_space = None
        self.facet_meshtags = None
        self.volume_meshtags = None
        self.formulation = None
        self.volume_subdomains = []

    @property
    def temperature(self):
        return self._temperature

    @temperature.setter
    def temperature(self, value):
        if value is None:
            self._temperature = value
        else:
            self._temperature = F.as_fenics_constant(value, self.mesh.mesh)

    def initialise(self):
        self.define_function_space()
        self.define_markers_and_measures()
        self.assign_functions_to_species()
        self.create_formulation()
        self.defing_export_writers()

    def defing_export_writers(self):
        """Defines the export writers of the model"""
        for export in self.exports:
            # TODO implement when export.field is an int or str
            # then find solution from index of species

            if isinstance(export, F.VTXExport):
                export.define_writer(
                    MPI.COMM_WORLD, [field.solution for field in export.field]
                )

    def define_function_space(self):
        elements = ufl.FiniteElement("CG", self.mesh.mesh.ufl_cell(), 1)
        self.function_space = fem.FunctionSpace(self.mesh.mesh, elements)

    def define_markers_and_measures(self):
        """Defines the markers and measures of the model"""

        dofs_facets, tags_facets = [], []

        # find all cells in domain and mark them as 0
        num_cells = self.mesh.mesh.topology.index_map(self.mesh.vdim).size_local
        mesh_cell_indices = np.arange(num_cells, dtype=np.int32)
        tags_volumes = np.full(num_cells, 0, dtype=np.int32)

        for sub_dom in self.subdomains:
            if isinstance(sub_dom, F.SurfaceSubdomain1D):
                dof = sub_dom.locate_dof(self.function_space)
                dofs_facets.append(dof)
                tags_facets.append(sub_dom.id)
            if isinstance(sub_dom, F.VolumeSubdomain1D):
                # find all cells in subdomain and mark them as sub_dom.id
                self.volume_subdomains.append(sub_dom)
                entities = sub_dom.locate_subdomain_entities(
                    self.mesh.mesh, self.mesh.vdim
                )
                tags_volumes[entities] = sub_dom.id

        # check if all borders are defined
        if isinstance(self.mesh, F.Mesh1D):
            self.mesh.check_borders(self.volume_subdomains)

        # dofs and tags need to be in np.in32 format for meshtags
        dofs_facets = np.array(dofs_facets, dtype=np.int32)
        tags_facets = np.array(tags_facets, dtype=np.int32)

        # define mesh tags
        self.facet_meshtags = meshtags(
            self.mesh.mesh, self.mesh.fdim, dofs_facets, tags_facets
        )
        self.volume_meshtags = meshtags(
            self.mesh.mesh, self.mesh.vdim, mesh_cell_indices, tags_volumes
        )

        # define measures
        self.ds = Measure(
            "ds", domain=self.mesh.mesh, subdomain_data=self.facet_meshtags
        )
        self.dx = Measure(
            "dx", domain=self.mesh.mesh, subdomain_data=self.volume_meshtags
        )

    def assign_functions_to_species(self):
        """Creates for each species the solution, prev solution and test function"""
        if len(self.species) > 1:
            raise NotImplementedError("Multiple species not implemented yet")
        for spe in self.species:
            spe.solution = Function(self.function_space)
            spe.prev_solution = Function(self.function_space)
            spe.test_function = TestFunction(self.function_space)

        # TODO remove this
        self.u = self.species[0].solution
        self.u_n = self.species[0].prev_solution

    def create_formulation(self):
        """Creates the formulation of the model"""
        if len(self.sources) > 1:
            raise NotImplementedError("Sources not implemented yet")
        if len(self.species) > 1:
            raise NotImplementedError("Multiple species not implemented yet")

        # TODO expose dt as parameter of the model
        dt = fem.Constant(self.mesh.mesh, 1 / 20)

        self.dt = dt  # TODO remove this

        self.formulation = 0

        for spe in self.species:
            u = spe.solution
            u_n = spe.prev_solution
            v = spe.test_function

            for vol in self.volume_subdomains:
                D = vol.material.get_diffusion_coefficient(
                    self.mesh.mesh, self.temperature
                )

                self.formulation += dot(D * grad(u), grad(v)) * self.dx(vol.id)
                self.formulation += ((u - u_n) / dt) * v * self.dx(vol.id)

                # add sources
                # TODO implement this
                # for source in self.sources:
                #     # f = Constant(my_mesh.mesh, (PETSc.ScalarType(0)))
                #     if source.species == spe:
                #         formulation += source * v * self.dx
                # add fluxes
                # TODO implement this
                # for bc in self.boundary_conditions:
                #     pass
                #     if bc.species == spe and bc.type != "dirichlet":
                #         formulation += bc * v * self.ds

    def create_solver(self):
        """Creates the solver of the model"""
        problem = fem.petsc.NonlinearProblem(
            self.formulation, self.species[0].solution, bcs=self.boundary_conditions
        )
        solver = NewtonSolver(MPI.COMM_WORLD, problem)
        self.solver = solver

    def run(self, final_time: float):
        """Runs the model for a given time

        Args:
            final_time (float): the final time of the simulation

        Returns:
            list of float: the times of the simulation
            list of float: the fluxes of the simulation
        """
        t = 0
        times, flux_values = [], []

        mobile_xdmf = XDMFFile(MPI.COMM_WORLD, "mobile_concentration.xdmf", "w")
        mobile_xdmf.write_mesh(self.mesh.mesh)
        n = FacetNormal(self.mesh.mesh)
        D = self.subdomains[0].material.get_diffusion_coefficient(
            self.mesh.mesh, self.temperature
        )
        cm = self.species[0].solution
        progress = tqdm.autonotebook.tqdm(
            desc="Solving H transport problem", total=final_time
        )
        while t < final_time:
            progress.update(float(self.dt))
            t += float(self.dt)

            self.solver.solve(self.u)

            mobile_xdmf.write_function(self.u, t)

<<<<<<< HEAD
            surface_flux = form(D * dot(grad(cm), n) * self.ds(2))
=======
            cm = self.species[0].solution
            D = self.subdomains[0].material.get_diffusion_coefficient(
                self.mesh.mesh, self.temperature
            )
            surface_flux = form(D * dot(grad(cm), self.mesh.n) * self.ds(2))
>>>>>>> 2ce0c385
            flux = assemble_scalar(surface_flux)
            flux_values.append(flux)
            times.append(t)

            # update previous solution
            self.u_n.x.array[:] = self.u.x.array[:]

        mobile_xdmf.close()
        return times, flux_values<|MERGE_RESOLUTION|>--- conflicted
+++ resolved
@@ -269,15 +269,8 @@
 
             mobile_xdmf.write_function(self.u, t)
 
-<<<<<<< HEAD
             surface_flux = form(D * dot(grad(cm), n) * self.ds(2))
-=======
-            cm = self.species[0].solution
-            D = self.subdomains[0].material.get_diffusion_coefficient(
-                self.mesh.mesh, self.temperature
-            )
-            surface_flux = form(D * dot(grad(cm), self.mesh.n) * self.ds(2))
->>>>>>> 2ce0c385
+
             flux = assemble_scalar(surface_flux)
             flux_values.append(flux)
             times.append(t)
