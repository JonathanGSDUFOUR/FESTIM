--- conflicted
+++ resolved
@@ -1,8 +1,5 @@
 from FESTIM.helpers import help_key, find_material_from_id
-<<<<<<< HEAD
-=======
 import pytest
->>>>>>> 39a3c300
 
 
 def test_help_key():
@@ -15,7 +12,6 @@
     help_key("E_p")
 
 
-<<<<<<< HEAD
 def test_find_material_from_id():
     """Tests the function find_material_from_id() for cases with one id per
     material
@@ -45,7 +41,8 @@
     assert find_material_from_id(materials, 1) == materials[0]
     assert find_material_from_id(materials, 2) == materials[0]
     assert find_material_from_id(materials, 3) is None
-=======
+
+
 def test_find_material_from_id_unfound_id():
     """
     Tests the function find_material_from_id with a list of materials
@@ -60,5 +57,4 @@
     id_test = 1
     with pytest.raises(ValueError,
                        match="Couldn't find ID {}".format(id_test)):
-        find_material_from_id(materials, id_test)
->>>>>>> 39a3c300
+        find_material_from_id(materials, id_test)